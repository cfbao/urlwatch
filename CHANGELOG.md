--- conflicted
+++ resolved
@@ -10,12 +10,9 @@
 
 - Project URLs added to `setup.py`
 - Sphinx-based documentation
-<<<<<<< HEAD
-- Support for a Redis cache backend via `--cache=redis://localhost:6379/`
-=======
 - `reverse` filter: Reverse input items (default: line-based) with optional `separator`
 - Add `__supported_subfilters__` to `FilterBase` for sub filter checking and `--features` output
->>>>>>> 66cdd47d
+- Support for a Redis cache backend via `--cache=redis://localhost:6379/`
 
 ### Fixed
 
