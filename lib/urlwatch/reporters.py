#
# This file is part of urlwatch (https://thp.io/2008/urlwatch/).
# Copyright (c) 2008-2016 Thomas Perl <thp.io/about>
# All rights reserved.
#
# Redistribution and use in source and binary forms, with or without
# modification, are permitted provided that the following conditions
# are met:
#
# 1. Redistributions of source code must retain the above copyright
#    notice, this list of conditions and the following disclaimer.
# 2. Redistributions in binary form must reproduce the above copyright
#    notice, this list of conditions and the following disclaimer in the
#    documentation and/or other materials provided with the distribution.
# 3. The name of the author may not be used to endorse or promote products
#    derived from this software without specific prior written permission.
#
# THIS SOFTWARE IS PROVIDED BY THE AUTHOR ``AS IS'' AND ANY EXPRESS OR
# IMPLIED WARRANTIES, INCLUDING, BUT NOT LIMITED TO, THE IMPLIED WARRANTIES
# OF MERCHANTABILITY AND FITNESS FOR A PARTICULAR PURPOSE ARE DISCLAIMED.
# IN NO EVENT SHALL THE AUTHOR BE LIABLE FOR ANY DIRECT, INDIRECT,
# INCIDENTAL, SPECIAL, EXEMPLARY, OR CONSEQUENTIAL DAMAGES (INCLUDING, BUT
# NOT LIMITED TO, PROCUREMENT OF SUBSTITUTE GOODS OR SERVICES; LOSS OF USE,
# DATA, OR PROFITS; OR BUSINESS INTERRUPTION) HOWEVER CAUSED AND ON ANY
# THEORY OF LIABILITY, WHETHER IN CONTRACT, STRICT LIABILITY, OR TORT
# (INCLUDING NEGLIGENCE OR OTHERWISE) ARISING IN ANY WAY OUT OF THE USE OF
# THIS SOFTWARE, EVEN IF ADVISED OF THE POSSIBILITY OF SUCH DAMAGE.


import cgi
import difflib
import email.utils
import itertools
import json
import logging
import sys
<<<<<<< HEAD
import time
=======
import cgi
import json

import requests
>>>>>>> 0bc2970f

import requests

import urlwatch
from .mailer import SMTPMailer
from .mailer import SendmailMailer
from .util import TrackSubClasses

try:
    import chump
except ImportError:
    chump = None

try:
    from pushbullet import Pushbullet
except ImportError:
    Pushbullet = None

logger = logging.getLogger(__name__)


class ReporterBase(object, metaclass=TrackSubClasses):
    __subclasses__ = {}

    def __init__(self, report, config, job_states, duration):
        self.report = report
        self.config = config
        self.job_states = job_states
        self.duration = duration

    def convert(self, othercls):
        if hasattr(othercls, '__kind__'):
            config = self.report.config['report'][othercls.__kind__]
        else:
            config = {}

        return othercls(self.report, config, self.job_states, self.duration)

    @classmethod
    def reporter_documentation(cls):
        result = []
        for sc in list(cls.__subclasses__.values()):
            result.extend((
                '  * %s - %s' % (sc.__kind__, sc.__doc__),
            ))
        return '\n'.join(result)

    @classmethod
    def submit_all(cls, report, job_states, duration):
        any_enabled = False
        for name, subclass in cls.__subclasses__.items():
            cfg = report.config['report'].get(name, {'enabled': False})
            if cfg['enabled']:
                any_enabled = True
                logger.info('Submitting with %s (%r)', name, subclass)
                subclass(report, cfg, job_states, duration).submit()

        if not any_enabled:
            logger.warn('No reporters enabled.')

    def submit(self):
        raise NotImplementedError()

    def unified_diff(self, job_state):
        timestamp_old = email.utils.formatdate(job_state.timestamp, localtime=1)
        timestamp_new = email.utils.formatdate(time.time(), localtime=1)
        return ''.join(difflib.unified_diff([l + '\n' for l in job_state.old_data.splitlines()],
                                            [l + '\n' for l in job_state.new_data.splitlines()],
                                            '@', '@', timestamp_old, timestamp_new))


class SafeHtml(object):
    def __init__(self, s):
        self.s = s

    def __str__(self):
        return self.s

    def format(self, *args, **kwargs):
        return str(self).format(*(cgi.escape(str(arg)) for arg in args),
                                **{k: cgi.escape(str(v)) for k, v in kwargs.items()})


class HtmlReporter(ReporterBase):
    def submit(self):
        yield from (str(part) for part in self._parts())

    def _parts(self):
        cfg = self.report.config['report']['html']

        yield SafeHtml("""<!DOCTYPE html>
        <html><head>
            <title>urlwatch</title>
            <meta http-equiv="content-type" content="text/html; charset=utf-8">
            <style type="text/css">
                body { font-family: sans-serif; }
                .diff_add { color: green; background-color: lightgreen; }
                .diff_sub { color: red; background-color: lightred; }
                .diff_chg { color: orange; background-color: lightyellow; }
                .unified_add { color: green; }
                .unified_sub { color: red; }
                .unified_nor { color: #333; }
                table { font-family: monospace; }
                h2 span.verb { color: #888; }
            </style>
        </head><body>
        """)

        for job_state in self.report.get_filtered_job_states(self.job_states):
            job = job_state.job

            if job.__kind__ == 'url':
                title = '<a href="{location}">{pretty_name}</a>'
            elif job.pretty_name() != job.get_location():
                title = '<span title="{location}">{pretty_name}</span>'
            else:
                title = '{location}'
            title = '<h2><span class="verb">{verb}:</span> ' + title + '</h2>'

            yield SafeHtml(title).format(verb=job_state.verb,
                                         location=job.get_location(),
                                         pretty_name=job.pretty_name())

            content = self._format_content(job_state, cfg['diff'])
            if content is not None:
                yield content

            yield SafeHtml('<hr>')

        yield SafeHtml("""
        <address>
        {pkgname} {version}, {copyright}<br>
        Website: {url}<br>
        watched {count} URLs in {duration} seconds
        </address>
        </body>
        </html>
        """).format(pkgname=urlwatch.pkgname, version=urlwatch.__version__, copyright=urlwatch.__copyright__,
                    url=urlwatch.__url__, count=len(self.job_states), duration=self.duration.seconds)

    def _diff_to_html(self, unified_diff):
        for line in unified_diff.splitlines():
            if line.startswith('+'):
                yield SafeHtml('<span class="unified_add">{line}</span>').format(line=line)
            elif line.startswith('-'):
                yield SafeHtml('<span class="unified_sub">{line}</span>').format(line=line)
            else:
                yield SafeHtml('<span class="unified_nor">{line}</span>').format(line=line)

    def _format_content(self, job_state, difftype):
        if job_state.verb == 'error':
            return SafeHtml('<pre style="text-color: red;">{error}</pre>').format(error=job_state.traceback.strip())

        if job_state.verb == 'unchanged':
            return SafeHtml('<pre>{old_data}</pre>').format(old_data=job_state.old_data)

        if job_state.old_data in (None, job_state.new_data):
            return SafeHtml('...')

        if difftype == 'table':
            timestamp_old = email.utils.formatdate(job_state.timestamp, localtime=1)
            timestamp_new = email.utils.formatdate(time.time(), localtime=1)
            html_diff = difflib.HtmlDiff()
            return SafeHtml(html_diff.make_table(job_state.old_data.splitlines(1), job_state.new_data.splitlines(1),
                                                 timestamp_old, timestamp_new, True, 3))
        elif difftype == 'unified':
            return ''.join((
                '<pre>',
                '\n'.join(self._diff_to_html(self.unified_diff(job_state))),
                '</pre>',
            ))
        else:
            raise ValueError('Diff style not supported: %r', cfg['diff'])


class TextReporter(ReporterBase):
    def submit(self):
        cfg = self.report.config['report']['text']
        line_length = cfg['line_length']
        show_details = cfg['details']
        show_footer = cfg['footer']

        summary = []
        details = []
        for job_state in self.report.get_filtered_job_states(self.job_states):
            summary_part, details_part = self._format_output(job_state, line_length)
            summary.extend(summary_part)
            details.extend(details_part)

        if summary:
            sep = line_length * '='
            yield from itertools.chain(
                (sep,),
                ('%02d. %s' % (idx + 1, line) for idx, line in enumerate(summary)),
                (sep, ''),
            )

        if show_details:
            yield from details

        if summary and show_footer:
            yield from ('-- ',
                        '%s %s, %s' % (urlwatch.pkgname, urlwatch.__version__, urlwatch.__copyright__),
                        'Website: %s' % (urlwatch.__url__,),
                        'watched %d URLs in %d seconds' % (len(self.job_states), self.duration.seconds))

    def _format_content(self, job_state):
        if job_state.verb == 'error':
            return job_state.traceback.strip()

        if job_state.verb == 'unchanged':
            return job_state.old_data

        if job_state.old_data in (None, job_state.new_data):
            return None

        return self.unified_diff(job_state)

    def _format_output(self, job_state, line_length):
        summary_part = []
        details_part = []

        pretty_name = job_state.job.pretty_name()
        location = job_state.job.get_location()
        if pretty_name != location:
            location = '%s (%s)' % (pretty_name, location)

        pretty_summary = ': '.join((job_state.verb.upper(), pretty_name))
        summary = ': '.join((job_state.verb.upper(), location))
        content = self._format_content(job_state)

        summary_part.append(pretty_summary)

        sep = line_length * '-'
        details_part.extend((sep, summary, sep))
        if content is not None:
            details_part.extend((content, sep))
        details_part.extend(('', ''))

        return summary_part, details_part


class StdoutReporter(TextReporter):
    """Print summary on stdout (the console)"""

    __kind__ = 'stdout'

    def _incolor(self, color_id, s):
        if sys.stdout.isatty() and self.config.get('color', False):
            return '\033[9%dm%s\033[0m' % (color_id, s)
        return s

    def _red(self, s):
        return self._incolor(1, s)

    def _green(self, s):
        return self._incolor(2, s)

    def _yellow(self, s):
        return self._incolor(3, s)

    def _blue(self, s):
        return self._incolor(4, s)

    def submit(self):
        cfg = self.report.config['report']['text']
        line_length = cfg['line_length']

        separators = (line_length * '=', line_length * '-', '-- ')
        body = '\n'.join(super().submit())

        for line in body.splitlines():
            # FIXME: This isn't ideal, but works for now...
            if line in separators:
                print(line)
            elif line.startswith('+'):
                print(self._green(line))
            elif line.startswith('-'):
                print(self._red(line))
            elif any(line.startswith(prefix) for prefix in ('NEW:', 'CHANGED:', 'UNCHANGED:', 'ERROR:')):
                first, second = line.split(' ', 1)
                if line.startswith('ERROR:'):
                    print(first, self._red(second))
                else:
                    print(first, self._blue(second))
            else:
                print(line)


class EMailReporter(TextReporter):
    """Send summary via e-mail / SMTP"""

    __kind__ = 'email'

    def submit(self):
        filtered_job_states = list(self.report.get_filtered_job_states(self.job_states))

        subject_args = {
            'count': len(filtered_job_states),
            'jobs': ', '.join(job_state.job.pretty_name() for job_state in filtered_job_states),
        }
        subject = self.config['subject'].format(**subject_args)

        body_text = '\n'.join(super().submit())

        if not body_text:
            logger.debug('Not sending e-mail (no changes)')
            return
        if self.config['method'] == "smtp":
            mailer = SMTPMailer(self.config['smtp']['host'], self.config['smtp']['port'],
                                self.config['smtp']['starttls'], self.config['smtp']['keyring'])
        elif self.config['method'] == "sendmail":
            mailer = SendmailMailer(self.config['sendmail']['path'])
        else:
            logger.error('Invalid entry for method {method}'.format(method=self.config['method']))

        # TODO set_password(options.email_smtp, options.email_from)

        if self.config['html']:
            body_html = '\n'.join(self.convert(HtmlReporter).submit())

            msg = mailer.msg_html(self.config['from'], self.config['to'], subject, body_text, body_html)
        else:
            msg = mailer.msg_plain(self.config['from'], self.config['to'], subject, body_text)

        mailer.send(msg)


class WebServiceReporter(TextReporter):
    MAX_LENGTH = 1024

    def web_service_get(self):
        raise NotImplementedError

    def web_service_submit(self, service, title, body):
        raise NotImplementedError

    def submit(self):
        body_text = '\n'.join(super().submit())

        if not body_text:
            logger.debug('Not sending %s (no changes)', self.__kind__)
            return

        if len(body_text) > self.MAX_LENGTH:
            body_text = body_text[:self.MAX_LENGTH]

        try:
            service = self.web_service_get()
        except:
            logger.error('Failed to load or connect to %s - are the dependencies installed and configured?',
                         self.__kind__, exc_info=True)
            return

        self.web_service_submit(service, 'Website Change Detected', body_text)


class PushoverReport(WebServiceReporter):
    """Send summary via pushover.net"""

    __kind__ = 'pushover'

    def web_service_get(self):
        app = chump.Application(self.config['app'])
        return app.get_user(self.config['user'])

    def web_service_submit(self, service, title, body):
        msg = service.create_message(title=title, message=body, html=True, sound='spacealarm')
        msg.send()


class PushbulletReport(WebServiceReporter):
    """Send summary via pushbullet.com"""

    __kind__ = 'pushbullet'

    def web_service_get(self):
        return Pushbullet(self.config['api_key'])

    def web_service_submit(self, service, title, body):
        service.push_note(title, body)


class MailGunReporter(TextReporter):
    """Custom email reporter that use mailgun service"""

    __kind__ = 'mailgun'

    def submit(self):
        domain = self.config['domain']
        api_key = self.config['api_key']
        from_name = self.config['from_name']
        from_mail = self.config['from_mail']
        to = self.config['to']

        filtered_job_states = list(self.report.get_filtered_job_states(self.job_states))
        subject_args = {
            'count': len(filtered_job_states),
            'jobs': ', '.join(job_state.job.pretty_name() for job_state in filtered_job_states),
        }
        subject = self.config['subject'].format(**subject_args)

        body_text = '\n'.join(super().submit())
        body_html = '\n'.join(self.convert(HtmlReporter).submit())

        if not body_text:
            logger.debug('Not calling mailgun API (no changes)')
            return

        logger.debug("Sending mailgun request for domain:'{0}'".format(domain))
        result = requests.post(
            "https://api.mailgun.net/v3/{0}/messages".format(domain),
            auth=("api", api_key),
            data={"from": "{0} <{1}>".format(from_name, from_mail),
                  "to": to,
                  "subject": subject,
                  "text": body_text,
                  "html": body_html})

        try:
            json_res = json.loads(result.content.decode("utf-8"))

            if (result.status_code == 200):
<<<<<<< HEAD
                logger.info("Mailgun response: id '{0}'. {1}".format(json_res['id'], json_res['message']))
            else:
                logger.error("Mailgun error: {0}".format(json_res['message']))
        except ValueError:
            logger.error(
                "Failed to parse Mailgun response. HTTP status code: {0}, content: {1}".format(result.status_code,
                                                                                               result.content))

        return result
=======
                logger.info("Mailgun response: id '{0}'. {1}".format(json_res['id'],json_res['message']))
            else:
                logger.error("Mailgun error: {0}".format(json_res['message']))
        except ValueError:
            logger.error("Failed to parse Mailgun response. HTTP status code: {0}, content: {1}".format(result.status_code, result.content))

        return result
>>>>>>> 0bc2970f
<|MERGE_RESOLUTION|>--- conflicted
+++ resolved
@@ -27,23 +27,13 @@
 # THIS SOFTWARE, EVEN IF ADVISED OF THE POSSIBILITY OF SUCH DAMAGE.
 
 
-import cgi
 import difflib
 import email.utils
 import itertools
-import json
 import logging
 import sys
-<<<<<<< HEAD
 import time
-=======
 import cgi
-import json
-
-import requests
->>>>>>> 0bc2970f
-
-import requests
 
 import urlwatch
 from .mailer import SMTPMailer
@@ -465,7 +455,6 @@
             json_res = json.loads(result.content.decode("utf-8"))
 
             if (result.status_code == 200):
-<<<<<<< HEAD
                 logger.info("Mailgun response: id '{0}'. {1}".format(json_res['id'], json_res['message']))
             else:
                 logger.error("Mailgun error: {0}".format(json_res['message']))
@@ -474,13 +463,4 @@
                 "Failed to parse Mailgun response. HTTP status code: {0}, content: {1}".format(result.status_code,
                                                                                                result.content))
 
-        return result
-=======
-                logger.info("Mailgun response: id '{0}'. {1}".format(json_res['id'],json_res['message']))
-            else:
-                logger.error("Mailgun error: {0}".format(json_res['message']))
-        except ValueError:
-            logger.error("Failed to parse Mailgun response. HTTP status code: {0}, content: {1}".format(result.status_code, result.content))
-
-        return result
->>>>>>> 0bc2970f
+        return result